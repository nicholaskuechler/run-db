--- conflicted
+++ resolved
@@ -17,13 +17,9 @@
 // ------------------------------------------------------------------------------------------------
 
 class Indexer {
-<<<<<<< HEAD
-  constructor (db, api, network, numParallelDownloads, numParallelExecutes, logger, startHeight, mempoolExpiration) {
+  constructor (db, api, network, numParallelDownloads, numParallelExecutes, logger, startHeight, mempoolExpiration, defaultTrustlist) {
     if (DEBUG) console.log('Starting indexer')
 
-=======
-  constructor (db, api, network, numParallelDownloads, numParallelExecutes, logger, startHeight, mempoolExpiration, defaultTrustlist) {
->>>>>>> f3161802
     this.logger = logger || {}
     this.logger.info = this.logger.info || (() => {})
     this.logger.warn = this.logger.warn || (() => {})
@@ -80,9 +76,9 @@
     if (this.api.connect) await this.api.connect(height, this.network)
 
     if (DEBUG) console.log('Getting transactions to download')
-    // this.database.getTransactionsToDownload().forEach(txid => this.downloader.add(txid))
-
-    // this.crawler.start(height, hash)
+    this.database.getTransactionsToDownload().forEach(txid => this.downloader.add(txid))
+
+    this.crawler.start(height, hash)
   }
 
   async stop () {
