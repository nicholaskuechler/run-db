/**
 * database.js
 *
 * Layer between the database and the application
 */

const Sqlite3Database = require('better-sqlite3')
<<<<<<< HEAD
const { DEFAULT_TRUSTLIST, DEBUG } = require('./config')
=======
>>>>>>> f3161802
const Run = require('run-sdk')

// ------------------------------------------------------------------------------------------------
// Globals
// ------------------------------------------------------------------------------------------------

const HEIGHT_MEMPOOL = -1
const HEIGHT_UNKNOWN = null

// ------------------------------------------------------------------------------------------------
// Database
// ------------------------------------------------------------------------------------------------

class Database {
  constructor (path, logger) {
    this.path = path
    this.logger = logger
    this.db = null

    this.onReadyToExecute = null
    this.onAddTransaction = null
    this.onDeleteTransaction = null
    this.onTrustTransaction = null
    this.onUntrustTransaction = null
    this.onBanTransaction = null
    this.onUnbanTransaction = null
    this.onUntrustTransaction = null
  }

  open () {
    if (DEBUG) console.log('Opening database')

    if (this.db) throw new Error('Database already open')

    this.db = new Sqlite3Database(this.path)

    // 100MB cache
    this.db.pragma('cache_size = 6400')
    this.db.pragma('page_size = 16384')

    // WAL mode allows simultaneous readers
    this.db.pragma('journal_mode = WAL')

    // Synchronizes WAL at checkpoints
    this.db.pragma('synchronous = NORMAL')

    // Initialise and perform upgrades
    this.initializeV1()
    this.initializeV2()
    this.initializeV3()
    this.initializeV4()

    this.db.prepare('INSERT OR IGNORE INTO crawl (role, height, hash) VALUES (\'tip\', 0, NULL)').run()

    this.addNewTransactionStmt = this.db.prepare('INSERT OR IGNORE INTO tx (txid, height, time, bytes, has_code, executable, executed, indexed) VALUES (?, null, ?, null, 0, 0, 0, 0)')
    this.setTransactionBytesStmt = this.db.prepare('UPDATE tx SET bytes = ? WHERE txid = ?')
    this.setTransactionExecutableStmt = this.db.prepare('UPDATE tx SET executable = ? WHERE txid = ?')
    this.setTransactionTimeStmt = this.db.prepare('UPDATE tx SET time = ? WHERE txid = ?')
    this.setTransactionHeightStmt = this.db.prepare(`UPDATE tx SET height = ? WHERE txid = ? AND (height IS NULL OR height = ${HEIGHT_MEMPOOL})`)
    this.setTransactionHasCodeStmt = this.db.prepare('UPDATE tx SET has_code = ? WHERE txid = ?')
    this.setTransactionExecutedStmt = this.db.prepare('UPDATE tx SET executed = ? WHERE txid = ?')
    this.setTransactionIndexedStmt = this.db.prepare('UPDATE tx SET indexed = ? WHERE txid = ?')
    this.hasTransactionStmt = this.db.prepare('SELECT txid FROM tx WHERE txid = ?')
    this.getTransactionHexStmt = this.db.prepare('SELECT LOWER(HEX(bytes)) AS hex FROM tx WHERE txid = ?')
    this.getTransactionTimeStmt = this.db.prepare('SELECT time FROM tx WHERE txid = ?')
    this.getTransactionHeightStmt = this.db.prepare('SELECT height FROM tx WHERE txid = ?')
    this.getTransactionHasCodeStmt = this.db.prepare('SELECT has_code FROM tx WHERE txid = ?')
    this.getTransactionIndexedStmt = this.db.prepare('SELECT indexed FROM tx WHERE txid = ?')
    this.getTransactionFailedStmt = this.db.prepare('SELECT (executed = 1 AND indexed = 0) AS failed FROM tx WHERE txid = ?')
    this.getTransactionDownloadedStmt = this.db.prepare('SELECT downloaded FROM tx WHERE txid = ?')
    this.deleteTransactionStmt = this.db.prepare('DELETE FROM tx WHERE txid = ?')
    this.unconfirmTransactionStmt = this.db.prepare(`UPDATE tx SET height = ${HEIGHT_MEMPOOL} WHERE txid = ?`)
    this.getTransactionsAboveHeightStmt = this.db.prepare('SELECT txid FROM tx WHERE height > ?')
    this.getMempoolTransactionsBeforeTimeStmt = this.db.prepare(`SELECT txid FROM tx WHERE height = ${HEIGHT_MEMPOOL} AND time < ?`)
    this.getTransactionsToDownloadStmt = this.db.prepare('SELECT txid FROM tx WHERE downloaded = 0')
    this.getTransactionsDownloadedCountStmt = this.db.prepare('SELECT COUNT(*) AS count FROM tx WHERE downloaded = 1')
    this.getTransactionsIndexedCountStmt = this.db.prepare('SELECT COUNT(*) AS count FROM tx WHERE indexed = 1')
    this.isReadyToExecuteStmt = this.db.prepare(`
      SELECT (
        downloaded = 1
        AND executable = 1
        AND executed = 0
        AND (has_code = 0 OR (SELECT COUNT(*) FROM trust WHERE trust.txid = tx.txid AND trust.value = 1) = 1)
        AND txid NOT IN ban
        AND (
          SELECT COUNT(*)
          FROM tx AS tx2
          JOIN deps
          ON deps.up = tx2.txid
          WHERE deps.down = tx.txid
          AND (tx2.downloaded = 0 OR (tx2.executable = 1 AND tx2.executed = 0))
        ) = 0
      ) AS ready 
      FROM tx
      WHERE txid = ?
    `)
    this.getDownstreamReadyToExecute = this.db.prepare(`
      SELECT down
      FROM deps
      JOIN tx
      ON tx.txid = deps.down
      WHERE up = ?
      AND downloaded = 1
      AND executable = 1
      AND executed = 0
      AND (has_code = 0 OR (SELECT COUNT(*) FROM trust WHERE trust.txid = tx.txid AND trust.value = 1) = 1)
      AND txid NOT IN ban
      AND (
        SELECT COUNT(*)
        FROM tx AS tx2
        JOIN deps
        ON deps.up = tx2.txid
        WHERE deps.down = tx.txid
        AND (tx2.downloaded = 0 OR (tx2.executable = 1 AND tx2.executed = 0))
      ) = 0
    `)

    this.setSpendStmt = this.db.prepare('INSERT OR REPLACE INTO spends (location, spend_txid) VALUES (?, ?)')
    this.setUnspentStmt = this.db.prepare('INSERT OR IGNORE INTO spends (location, spend_txid) VALUES (?, null)')
    this.getSpendStmt = this.db.prepare('SELECT spend_txid FROM spends WHERE location = ?')
    this.unspendOutputsStmt = this.db.prepare('UPDATE spends SET spend_txid = null WHERE spend_txid = ?')
    this.deleteSpendsStmt = this.db.prepare('DELETE FROM spends WHERE location LIKE ? || \'%\'')

    this.addDepStmt = this.db.prepare('INSERT OR IGNORE INTO deps (up, down) VALUES (?, ?)')
    this.deleteDepsStmt = this.db.prepare('DELETE FROM deps WHERE down = ?')
    this.getDownstreamStmt = this.db.prepare('SELECT down FROM deps WHERE up = ?')
    this.getUpstreamUnexecutedCodeStmt = this.db.prepare(`
      SELECT txdeps.txid as txid
      FROM (SELECT up AS txid FROM deps WHERE down = ?) as txdeps
      JOIN tx ON tx.txid = txdeps.txid
      WHERE tx.executable = 1 AND tx.executed = 0 AND tx.has_code = 1
    `)

    this.setJigStateStmt = this.db.prepare('INSERT OR IGNORE INTO jig (location, state, class, lock, scripthash) VALUES (?, ?, null, null, null)')
    this.setJigClassStmt = this.db.prepare('UPDATE jig SET class = ? WHERE location = ?')
    this.setJigLockStmt = this.db.prepare('UPDATE jig SET lock = ? WHERE location = ?')
    this.setJigScripthashStmt = this.db.prepare('UPDATE jig SET scripthash = ? WHERE location = ?')
    this.getJigStateStmt = this.db.prepare('SELECT state FROM jig WHERE location = ?')
    this.deleteJigStatesStmt = this.db.prepare('DELETE FROM jig WHERE location LIKE ? || \'%\'')

    const getAllUnspentSql = `
      SELECT spends.location AS location FROM spends
      JOIN jig ON spends.location = jig.location
      WHERE spends.spend_txid IS NULL`
    this.getAllUnspentStmt = this.db.prepare(getAllUnspentSql)
    this.getAllUnspentByClassStmt = this.db.prepare(`${getAllUnspentSql} AND jig.class = ?`)
    this.getAllUnspentByLockStmt = this.db.prepare(`${getAllUnspentSql} AND jig.lock = ?`)
    this.getAllUnspentByScripthashStmt = this.db.prepare(`${getAllUnspentSql} AND jig.scripthash = ?`)
    this.getAllUnspentByClassLockStmt = this.db.prepare(`${getAllUnspentSql} AND jig.class = ? AND lock = ?`)
    this.getAllUnspentByClassScripthashStmt = this.db.prepare(`${getAllUnspentSql} AND jig.class = ? AND scripthash = ?`)
    this.getAllUnspentByLockScripthashStmt = this.db.prepare(`${getAllUnspentSql} AND jig.lock = ? AND scripthash = ?`)
    this.getAllUnspentByClassLockScripthashStmt = this.db.prepare(`${getAllUnspentSql} AND jig.class = ? AND jig.lock = ? AND scripthash = ?`)
    this.getNumUnspentStmt = this.db.prepare('SELECT COUNT(*) as unspent FROM spends JOIN jig ON spends.location = jig.location WHERE spends.spend_txid IS NULL')

    this.setBerryStateStmt = this.db.prepare('INSERT OR IGNORE INTO berry (location, state) VALUES (?, ?)')
    this.getBerryStateStmt = this.db.prepare('SELECT state FROM berry WHERE location = ?')
    this.deleteBerryStatesStmt = this.db.prepare('DELETE FROM berry WHERE location LIKE ? || \'%\'')

    this.setTrustedStmt = this.db.prepare('INSERT OR REPLACE INTO trust (txid, value) VALUES (?, ?)')
    this.getTrustlistStmt = this.db.prepare('SELECT txid FROM trust WHERE value = 1')
    this.isTrustedStmt = this.db.prepare('SELECT COUNT(*) FROM trust WHERE txid = ? AND value = 1')

    this.banStmt = this.db.prepare('INSERT OR REPLACE INTO ban (txid) VALUES (?)')
    this.unbanStmt = this.db.prepare('DELETE FROM ban WHERE txid = ?')
    this.isBannedStmt = this.db.prepare('SELECT COUNT(*) FROM ban WHERE txid = ?')
    this.getBanlistStmt = this.db.prepare('SELECT txid FROM ban')

    this.getHeightStmt = this.db.prepare('SELECT height FROM crawl WHERE role = \'tip\'')
    this.getHashStmt = this.db.prepare('SELECT hash FROM crawl WHERE role = \'tip\'')
    this.setHeightAndHashStmt = this.db.prepare('UPDATE crawl SET height = ?, hash = ? WHERE role = \'tip\'')

    this._loadUnexecuted()
  }

  initializeV1 () {
    if (this.db.pragma('user_version')[0].user_version !== 0) return

    this.logger.info('Setting up database v1')

    this.transaction(() => {
      this.db.pragma('user_version = 1')

      this.db.prepare(
        `CREATE TABLE IF NOT EXISTS tx (
          txid TEXT NOT NULL,
          height INTEGER,
          time INTEGER,
          hex TEXT,
          has_code INTEGER,
          executable INTEGER,
          executed INTEGER,
          indexed INTEGER,
          UNIQUE(txid)
        )`
      ).run()

      this.db.prepare(
        `CREATE TABLE IF NOT EXISTS spends (
          location TEXT NOT NULL PRIMARY KEY,
          spend_txid TEXT
        ) WITHOUT ROWID`
      ).run()

      this.db.prepare(
        `CREATE TABLE IF NOT EXISTS deps (
          up TEXT NOT NULL,
          down TEXT NOT NULL,
          UNIQUE(up, down)
        )`
      ).run()

      this.db.prepare(
        `CREATE TABLE IF NOT EXISTS jig (
          location TEXT NOT NULL PRIMARY KEY,
          state TEXT NOT NULL,
          class TEXT,
          scripthash TEXT,
          lock TEXT
        ) WITHOUT ROWID`
      ).run()

      this.db.prepare(
        `CREATE TABLE IF NOT EXISTS berry (
          location TEXT NOT NULL PRIMARY KEY,
          state TEXT NOT NULL
        ) WITHOUT ROWID`
      ).run()

      this.db.prepare(
        `CREATE TABLE IF NOT EXISTS trust (
          txid TEXT NOT NULL PRIMARY KEY,
          value INTEGER
        ) WITHOUT ROWID`
      ).run()

      this.db.prepare(
        `CREATE TABLE IF NOT EXISTS ban (
          txid TEXT NOT NULL PRIMARY KEY
        ) WITHOUT ROWID`
      ).run()

      this.db.prepare(
        `CREATE TABLE IF NOT EXISTS crawl (
          role TEXT UNIQUE,
          height INTEGER,
          hash TEXT
        )`
      ).run()

      this.db.prepare(
        'CREATE INDEX IF NOT EXISTS tx_txid_index ON tx (txid)'
      ).run()

      this.db.prepare(
        'CREATE INDEX IF NOT EXISTS jig_index ON jig (class)'
      ).run()
    })
  }

  initializeV2 () {
    if (this.db.pragma('user_version')[0].user_version !== 1) return

    this.logger.info('Setting up database v2')

    this.transaction(() => {
      this.db.pragma('user_version = 2')

      this.db.prepare(
        `CREATE TABLE tx_v2 (
          txid TEXT NOT NULL,
          height INTEGER,
          time INTEGER,
          bytes BLOB,
          has_code INTEGER,
          executable INTEGER,
          executed INTEGER,
          indexed INTEGER
        )`
      ).run()

      const txids = this.db.prepare('SELECT txid FROM tx').all().map(row => row.txid)
      const gettx = this.db.prepare('SELECT * FROM tx WHERE txid = ?')
      const insert = this.db.prepare('INSERT INTO tx_v2 (txid, height, time, bytes, has_code, executable, executed, indexed) VALUES (?, ?, ?, ?, ?, ?, ?, ?)')

      this.logger.info('Migrating data')
      for (const txid of txids) {
        const row = gettx.get(txid)
        const bytes = row.hex ? Buffer.from(row.hex, 'hex') : null
        insert.run(row.txid, row.height, row.time, bytes, row.has_code, row.executable, row.executed, row.indexed)
      }

      this.db.prepare(
        'DROP INDEX tx_txid_index'
      ).run()

      this.db.prepare(
        'DROP TABLE tx'
      ).run()

      this.db.prepare(
        'ALTER TABLE tx_v2 RENAME TO tx'
      ).run()

      this.db.prepare(
        'CREATE INDEX IF NOT EXISTS tx_txid_index ON tx (txid)'
      ).run()

      this.logger.info('Saving results')
    })

    this.logger.info('Optimizing database')
    this.db.prepare('VACUUM').run()
  }

  initializeV3 () {
    if (this.db.pragma('user_version')[0].user_version !== 2) return

    this.logger.info('Setting up database v3')

    this.transaction(() => {
      this.db.pragma('user_version = 3')

      this.db.prepare('CREATE INDEX IF NOT EXISTS deps_up_index ON deps (up)').run()
      this.db.prepare('CREATE INDEX IF NOT EXISTS deps_down_index ON deps (down)').run()
      this.db.prepare('CREATE INDEX IF NOT EXISTS trust_txid_index ON trust (txid)').run()
      this.db.prepare('CREATE INDEX IF NOT EXISTS ban_txid_index ON ban (txid)').run()

      this.logger.info('Saving results')
    })
  }

  initializeV4 () {
    if (this.db.pragma('user_version')[0].user_version !== 3) return

    this.logger.info('Setting up database v4')

    this.transaction(() => {
      this.db.pragma('user_version = 4')

      this.db.prepare('ALTER TABLE tx ADD COLUMN downloaded INTEGER GENERATED ALWAYS AS (bytes IS NOT NULL) VIRTUAL').run()

      this.db.prepare('CREATE INDEX IF NOT EXISTS tx_downloaded_index ON tx (downloaded)').run()

      this.logger.info('Saving results')
    })
  }

  close () {
    if (this.db) {
      this.db.close()
      this.db = null
    }
  }

  transaction (f) {
    if (!this.db) return
    this.db.transaction(f)()
  }

  // --------------------------------------------------------------------------
  // tx
  // --------------------------------------------------------------------------

  addNewTransaction (txid) {
    if (this.hasTransaction(txid)) return

    const time = Math.round(Date.now() / 1000)

    this.addNewTransactionStmt.run(txid, time)

    if (this.onAddTransaction) this.onAddTransaction(txid)
  }

  setTransactionHeight (txid, height) {
    this.setTransactionHeightStmt.run(height, txid)
  }

  setTransactionTime (txid, time) {
    this.setTransactionTimeStmt.run(time, txid)
  }

  storeParsedNonExecutableTransaction (txid, hex, inputs, outputs) {
    this.transaction(() => {
      const bytes = Buffer.from(hex, 'hex')
      this.setTransactionBytesStmt.run(bytes, txid)
      this.setTransactionExecutableStmt.run(0, txid)

      inputs.forEach(location => this.setSpendStmt.run(location, txid))
      outputs.forEach(location => this.setUnspentStmt.run(location))
    })

    // Non-executable might be berry data. We execute once we receive them.
    if (this.onReadyToExecute) {
      const downstreamReadyToExecute = this.getDownstreamReadyToExecute.raw(true).all(txid).map(x => x[0])
      downstreamReadyToExecute.forEach(txid => this.onReadyToExecute(txid))
    }
  }

  storeParsedExecutableTransaction (txid, hex, hasCode, deps, inputs, outputs) {
    this.transaction(() => {
      const bytes = Buffer.from(hex, 'hex')
      this.setTransactionBytesStmt.run(bytes, txid)
      this.setTransactionExecutableStmt.run(1, txid)
      this.setTransactionHasCodeStmt.run(hasCode ? 1 : 0, txid)

      inputs.forEach(location => this.setSpendStmt.run(location, txid))
      outputs.forEach(location => this.setUnspentStmt.run(location))

      for (const deptxid of deps) {
        this.addNewTransaction(deptxid)
        this.addDepStmt.run(deptxid, txid)

        if (this.getTransactionFailedStmt.get(deptxid).failed) {
          this.setTransactionExecutionFailed(txid)
          return
        }
      }
    })

    this._checkExecutability(txid)
  }

  storeExecutedTransaction (txid, result) {
    const { cache, classes, locks, scripthashes } = result

    this.transaction(() => {
      this.setTransactionExecutedStmt.run(1, txid)
      this.setTransactionIndexedStmt.run(1, txid)

      for (const key of Object.keys(cache)) {
        if (key.startsWith('jig://')) {
          const location = key.slice('jig://'.length)
          this.setJigStateStmt.run(location, JSON.stringify(cache[key]))
          continue
        }

        if (key.startsWith('berry://')) {
          const location = key.slice('berry://'.length)
          this.setBerryStateStmt.run(location, JSON.stringify(cache[key]))
          continue
        }
      }

      for (const [location, cls] of classes) {
        this.setJigClassStmt.run(cls, location)
      }

      for (const [location, lock] of locks) {
        this.setJigLockStmt.run(lock, location)
      }

      for (const [location, scripthash] of scripthashes) {
        this.setJigScripthashStmt.run(scripthash, location)
      }
    })

    if (this.onReadyToExecute) {
      const downstreamReadyToExecute = this.getDownstreamReadyToExecute.raw(true).all(txid).map(x => x[0])
      downstreamReadyToExecute.forEach(txid => this.onReadyToExecute(txid))
    }
  }

  setTransactionExecutionFailed (txid) {
    this.transaction(() => {
      this.setTransactionExecutableStmt.run(0, txid)
      this.setTransactionExecutedStmt.run(1, txid)
      this.setTransactionIndexedStmt.run(0, txid)
    })

    // We try executing downstream transactions if this was marked executable but it wasn't.
    // This allows an admin to manually change executable status in the database.

    let executable = false
    try {
      const rawtx = this.getTransactionHex(txid)
      Run.util.metadata(rawtx)
      executable = true
    } catch (e) { }

    if (!executable) {
      const downstream = this.getDownstreamStmt.raw(true).all(txid).map(x => x[0])
      downstream.forEach(downtxid => this._checkExecutability(downtxid))
    }
  }

  getTransactionHex (txid) {
    const row = this.getTransactionHexStmt.raw(true).get(txid)
    return row && row[0]
  }

  getTransactionTime (txid) {
    const row = this.getTransactionTimeStmt.raw(true).get(txid)
    return row && row[0]
  }

  getTransactionHeight (txid) {
    const row = this.getTransactionHeightStmt.raw(true).get(txid)
    return row && row[0]
  }

  deleteTransaction (txid, deleted = new Set()) {
    if (deleted.has(txid)) return
    deleted.add(txid)

    this.transaction(() => {
      this.deleteTransactionStmt.run(txid)
      this.deleteJigStatesStmt.run(txid)
      this.deleteBerryStatesStmt.run(txid)
      this.deleteSpendsStmt.run(txid)
      this.unspendOutputsStmt.run(txid)
      this.deleteDepsStmt.run(txid)

      if (this.onDeleteTransaction) this.onDeleteTransaction(txid)

      const downtxids = this.getDownstreamStmt.raw(true).all(txid).map(row => row[0])
      downtxids.forEach(downtxid => this.deleteTransaction(downtxid, deleted))
    })
  }

  unconfirmTransaction (txid) {
    this.unconfirmTransactionStmt.run(txid)
  }

  unindexTransaction (txid) {
    this.transaction(() => {
      if (this.getTransactionIndexedStmt.raw(true).get(txid)[0]) {
        this.setTransactionExecutedStmt.run(0, txid)
        this.setTransactionIndexedStmt.run(0, txid)
        this.deleteJigStatesStmt.run(txid)
        this.deleteBerryStatesStmt.run(txid)

        const downtxids = this.getDownstreamStmt.raw(true).all(txid).map(row => row[0])
        downtxids.forEach(downtxid => this.unindexTransaction(downtxid))

        if (this.onUnindexTransaction) this.onUnindexTransaction(txid)
      }
    })
  }

  hasTransaction (txid) { return !!this.hasTransactionStmt.get(txid) }
  isTransactionDownloaded (txid) { return !!this.getTransactionDownloadedStmt.raw(true).get(txid)[0] }
  getTransactionsAboveHeight (height) { return this.getTransactionsAboveHeightStmt.raw(true).all(height).map(row => row[0]) }
  getMempoolTransactionsBeforeTime (time) { return this.getMempoolTransactionsBeforeTimeStmt.raw(true).all(time).map(row => row[0]) }
  getTransactionsToDownload () { return this.getTransactionsToDownloadStmt.raw(true).all().map(row => row[0]) }
  getDownloadedCount () { return this.getTransactionsDownloadedCountStmt.get().count }
  getIndexedCount () { return this.getTransactionsIndexedCountStmt.get().count }

  // --------------------------------------------------------------------------
  // spends
  // --------------------------------------------------------------------------

  getSpend (location) {
    const row = this.getSpendStmt.raw(true).get(location)
    return row && row[0]
  }

  // --------------------------------------------------------------------------
  // deps
  // --------------------------------------------------------------------------

  addDep (txid, deptxid) {
    this.addNewTransaction(deptxid)

    this.addDepStmt.run(deptxid, txid)

    if (this.getTransactionFailedStmt.get(deptxid).failed) {
      this.setTransactionExecutionFailed(deptxid)
    }
  }

  addMissingDeps (txid, deptxids) {
    this.transaction(() => deptxids.forEach(deptxid => this.addDep(txid, deptxids)))

    this._checkExecutability(txid)
  }

  // --------------------------------------------------------------------------
  // jig
  // --------------------------------------------------------------------------

  getJigState (location) {
    const row = this.getJigStateStmt.raw(true).get(location)
    return row && row[0]
  }

  // --------------------------------------------------------------------------
  // unspent
  // --------------------------------------------------------------------------

  getAllUnspent () {
    return this.getAllUnspentStmt.raw(true).all().map(row => row[0])
  }

  getAllUnspentByClassOrigin (origin) {
    return this.getAllUnspentByClassStmt.raw(true).all(origin).map(row => row[0])
  }

  getAllUnspentByLockOrigin (origin) {
    return this.getAllUnspentByLockStmt.raw(true).all(origin).map(row => row[0])
  }

  getAllUnspentByScripthash (scripthash) {
    return this.getAllUnspentByScripthashStmt.raw(true).all(scripthash).map(row => row[0])
  }

  getAllUnspentByClassOriginAndLockOrigin (clsOrigin, lockOrigin) {
    return this.getAllUnspentByClassLockStmt.raw(true).all(clsOrigin, lockOrigin).map(row => row[0])
  }

  getAllUnspentByClassOriginAndScripthash (clsOrigin, scripthash) {
    return this.getAllUnspentByClassScripthashStmt.raw(true).all(clsOrigin, scripthash).map(row => row[0])
  }

  getAllUnspentByLockOriginAndScripthash (lockOrigin, scripthash) {
    return this.getAllUnspentByLockScripthashStmt.raw(true).all(lockOrigin, scripthash).map(row => row[0])
  }

  getAllUnspentByClassOriginAndLockOriginAndScripthash (clsOrigin, lockOrigin, scripthash) {
    return this.getAllUnspentByClassLockScripthashStmt.raw(true).all(clsOrigin, lockOrigin, scripthash).map(row => row[0])
  }

  getNumUnspent () {
    return this.getNumUnspentStmt.get().unspent
  }

  // --------------------------------------------------------------------------
  // berry
  // --------------------------------------------------------------------------

  getBerryState (location) {
    const row = this.getBerryStateStmt.raw(true).get(location)
    return row && row[0]
  }

  // --------------------------------------------------------------------------
  // trust
  // --------------------------------------------------------------------------

  isTrusted (txid) {
    const row = this.isTrustedStmt.raw(true).get(txid)
    return !!row && !!row[0]
  }

  trust (txid) {
    if (this.isTrusted(txid)) return

    const trusted = [txid]

    // Recursively trust code parents
    const queue = this.getUpstreamUnexecutedCodeStmt.raw(true).all(txid).map(x => x[0])
    const visited = new Set()
    while (queue.length) {
      const uptxid = queue.shift()
      if (visited.has(uptxid)) continue
      if (this.isTrusted(uptxid)) continue
      visited.add(uptxid)
      trusted.push(txid)
      this.getUpstreamUnexecutedCodeStmt.raw(true).all(txid).forEach(x => queue.push(x[0]))
    }

    this.transaction(() => trusted.forEach(txid => this.setTrustedStmt.run(txid, 1)))

    trusted.forEach(txid => this._checkExecutability(txid))

    if (this.onTrustTransaction) trusted.forEach(txid => this.onTrustTransaction(txid))
  }

  untrust (txid) {
    if (!this.isTrusted(txid)) return
    this.transaction(() => {
      this.unindexTransaction(txid)
      this.setTrustedStmt.run(txid, 0)
    })
    if (this.onUntrustTransaction) this.onUntrustTransaction(txid)
  }

  getTrustlist () {
    return this.getTrustlistStmt.raw(true).all().map(x => x[0])
  }

  // --------------------------------------------------------------------------
  // ban
  // --------------------------------------------------------------------------

  isBanned (txid) {
    const row = this.isBannedStmt.raw(true).get(txid)
    return !!row && !!row[0]
  }

  ban (txid) {
    this.transaction(() => {
      this.unindexTransaction(txid)
      this.banStmt.run(txid)
    })
    if (this.onBanTransaction) this.onBanTransaction(txid)
  }

  unban (txid) {
    this.unbanStmt.run(txid)
    this._checkExecutability(txid)
    if (this.onUnbanTransaction) this.onUnbanTransaction(txid)
  }

  getBanlist () {
    return this.getBanlistStmt.raw(true).all().map(x => x[0])
  }

  // --------------------------------------------------------------------------
  // crawl
  // --------------------------------------------------------------------------

  getHeight () {
    const row = this.getHeightStmt.raw(true).all()[0]
    return row && row[0]
  }

  getHash () {
    const row = this.getHashStmt.raw(true).all()[0]
    return row && row[0]
  }

  setHeightAndHash (height, hash) {
    this.setHeightAndHashStmt.run(height, hash)
  }

  // --------------------------------------------------------------------------
  // internal
  // --------------------------------------------------------------------------

<<<<<<< HEAD
  _loadTrustlist () {
    if (DEBUG) console.log('Loading trustlist')
    this.getTrustlistStmt.raw(true).all().forEach(row => this.trustlist.add(row[0]))
  }

  _loadBanlist () {
    if (DEBUG) console.log('Loading banlist')
    this.getBanlistStmt.raw(true).all().forEach(row => this.banlist.add(row[0]))
  }

=======
>>>>>>> f3161802
  _loadUnexecuted () {
    if (DEBUG) console.log('Creating background worker to load unexecuted')
    const { Worker } = require('worker_threads')
    const path = require.resolve('./background-loader.js')
    const worker = new Worker(path, { workerData: { dbPath: this.path } })
    worker.on('message', txid => {
      console.log('Loaded', txid, 'for execution')
      this._checkExecutability(txid)
    })
  }

  _checkExecutability (txid) {
    const row = this.isReadyToExecuteStmt.get(txid)
    if (row && row.ready && this.onReadyToExecute) this.onReadyToExecute(txid)
  }
}

// ------------------------------------------------------------------------------------------------

Database.HEIGHT_MEMPOOL = HEIGHT_MEMPOOL
Database.HEIGHT_UNKNOWN = HEIGHT_UNKNOWN

module.exports = Database<|MERGE_RESOLUTION|>--- conflicted
+++ resolved
@@ -5,10 +5,7 @@
  */
 
 const Sqlite3Database = require('better-sqlite3')
-<<<<<<< HEAD
-const { DEFAULT_TRUSTLIST, DEBUG } = require('./config')
-=======
->>>>>>> f3161802
+const { DEBUG } = require('./config')
 const Run = require('run-sdk')
 
 // ------------------------------------------------------------------------------------------------
@@ -738,19 +735,6 @@
   // internal
   // --------------------------------------------------------------------------
 
-<<<<<<< HEAD
-  _loadTrustlist () {
-    if (DEBUG) console.log('Loading trustlist')
-    this.getTrustlistStmt.raw(true).all().forEach(row => this.trustlist.add(row[0]))
-  }
-
-  _loadBanlist () {
-    if (DEBUG) console.log('Loading banlist')
-    this.getBanlistStmt.raw(true).all().forEach(row => this.banlist.add(row[0]))
-  }
-
-=======
->>>>>>> f3161802
   _loadUnexecuted () {
     if (DEBUG) console.log('Creating background worker to load unexecuted')
     const { Worker } = require('worker_threads')
